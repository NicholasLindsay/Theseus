use port_io::Port;
use core::sync::atomic::{AtomicUsize, Ordering};
pub use irq_safety::{disable_interrupts, enable_interrupts, interrupts_enabled};
use interrupts::rtc;
<<<<<<< HEAD
use spin::Mutex;

//standard port to write to on CMOS to select registers
const CMOS_WRITE_PORT: u16 = 0x70;
//standard port to read register values from on CMOS or write to to change settings
const CMOS_READ_PORT: u16 = 0x71;

=======
use util;
use CONFIG::*;
>>>>>>> 6cd8b7bf

pub static RTC_TICKS: AtomicUsize = AtomicUsize::new(0);
//used to select register
static CMOS_WRITE: Mutex<Port<u8>> = Mutex::new( Port::new(CMOS_WRITE_PORT));
//used to change cmos settings
static CMOS_WRITE_SETTINGS: Mutex<Port<u8>> = Mutex::new(Port::new(CMOS_READ_PORT));
//used to read from cmos register
static CMOS_READ: Mutex<Port<u8>> = Mutex::new( Port::new(CMOS_READ_PORT));


//write a u8 to the CMOS port (0x70)
fn write_cmos(value: u8){

    unsafe{CMOS_WRITE.lock().write(value)}

}


//read a u8 from CMOS port 0x71
fn read_cmos()->u8{
    
    CMOS_READ.lock().read()
    
}



//returns true if update in progress, false otherwise
fn get_update_in_progress()-> bool{
    
    //writing to this register causes cmos to output 1 if rtc update in progress 
    write_cmos(0x0A);
    let is_in_progress: bool = read_cmos() == 1;
    is_in_progress

}


//register value is entered, rtc's associated value is output, waits for update in progress signal to end
fn read_register(register: u8)->u8{
    
    //waits for "update in progress" signal to finish in order to read correct values
    while get_update_in_progress() {}
    write_cmos(register);

    //converts bcd value to binary value which is what is used for printing 
    let bcd = read_cmos();
    
    (bcd/16)*10 + (bcd & 0xf)


}

pub struct time{
    seconds: u8,
    minutes: u8,
    hours: u8,
    days: u8,
    months: u8,
    years: u8,

}

//call this function to print RTC's date and time
pub fn read_rtc()->time{

    //calls read register function which writes to port 0x70 to set RTC then reads from 0x71 which outputs correct value
    let second = read_register(0x00);
    let minute = read_register(0x02);
    let hour = read_register(0x04);
    let day = read_register(0x07);
    let month = read_register(0x08);
    let year = read_register(0x09);

    
    trace!("Time - {}:{}:{} {}/{}/{}", hour, minute,second, month, day, year);

    time{seconds:second, minutes: minute, hours: hour, days: day, months: month, years: year}

}


/// turn on IRQ 8 (mapped to 0x28), rtc begins sending interrupts 
pub fn enable_rtc_interrupt()
{
    disable_interrupts();
    write_cmos(0x0C);
    read_cmos();
    //select cmos register 0x8B
    write_cmos(0x8B);

    //value needed to turn on bit 6 of register B
    let prev = read_cmos();

    //we want it to go back to register 0x8B, it was reset when read
    write_cmos(0x8B);

    //here we don't use the cmos_write function because that only writes to port 0x70, in this case we need to write to 0x71
    //writing to 0x71 because not selecting register, setting rtc
    
    unsafe{CMOS_WRITE_SETTINGS.lock().write(prev | 0x40)};

    
    enable_interrupts();

    trace!("RTC Enabled!");

}


/// the heartbeatperiod in milliseconds
const heartbeat_period_ms: u64 = 1000;

/// changes the period of the RTC interrupt. 
/// `rate` must be a power of 2, between 2 and 8192 inclusive.
pub fn change_rtc_frequency(rate: usize){

    let ispow2: bool = rate.is_power_of_two();

    if (!rate.is_power_of_two()) || rate < 2 || rate > 8192 {
        panic!("RTC rate was {}, must be a power of two between [2: 8192]");
    }

    disable_interrupts();
    
    // formula is "rate = 32768 Hz >> (dividor - 1)"
    let dividor: u8 = util::log2(rate) as u8 + 2; 

    //bottom 4 bits of register A are rate, setting them to rate we want without altering top 4 bits
    write_cmos(0x8A);
    let prev = read_cmos();
<<<<<<< HEAD
    write_cmos(0x8A); 

    unsafe{CMOS_WRITE_SETTINGS.lock().write(((prev & 0xF0)|rate))};
=======
    write_cmos(0x8A);
    //writing to port 71 here so write_cmos can't be used 
    let mut cmos_write: Port<u8> = unsafe { Port::new(0x71)};
    unsafe{cmos_write.write(((prev & 0xF0) | dividor))};
>>>>>>> 6cd8b7bf

    enable_interrupts();
    trace!("rtc rate frequency changed!");
}


/// counts interrupts from RTC
pub fn handle_rtc_interrupt() {
    // writing to register 0x0C and reading its value is required for subsequent interrupts to fire
    write_cmos(0x0C);
    read_cmos();

    let ticks = RTC_TICKS.fetch_add(1, Ordering::SeqCst) + 1; // +1 because fetch_add returns previous value
    
    if (ticks % (CONFIG_TIMESLICE_PERIOD_MS * CONFIG_RTC_FREQUENCY_HZ / 1000)) == 0 {
        schedule!();
    }

    if (ticks % (CONFIG_HEARTBEAT_PERIOD_MS * CONFIG_RTC_FREQUENCY_HZ / 1000)) == 0 {
        trace!("[heartbeat] {} seconds have passed (RTC_TICKS={})", CONFIG_HEARTBEAT_PERIOD_MS/1000, ticks);
    }

}<|MERGE_RESOLUTION|>--- conflicted
+++ resolved
@@ -2,18 +2,14 @@
 use core::sync::atomic::{AtomicUsize, Ordering};
 pub use irq_safety::{disable_interrupts, enable_interrupts, interrupts_enabled};
 use interrupts::rtc;
-<<<<<<< HEAD
+use util;
+use CONFIG::*;
 use spin::Mutex;
 
 //standard port to write to on CMOS to select registers
 const CMOS_WRITE_PORT: u16 = 0x70;
 //standard port to read register values from on CMOS or write to to change settings
 const CMOS_READ_PORT: u16 = 0x71;
-
-=======
-use util;
-use CONFIG::*;
->>>>>>> 6cd8b7bf
 
 pub static RTC_TICKS: AtomicUsize = AtomicUsize::new(0);
 //used to select register
@@ -145,16 +141,9 @@
     //bottom 4 bits of register A are rate, setting them to rate we want without altering top 4 bits
     write_cmos(0x8A);
     let prev = read_cmos();
-<<<<<<< HEAD
     write_cmos(0x8A); 
 
-    unsafe{CMOS_WRITE_SETTINGS.lock().write(((prev & 0xF0)|rate))};
-=======
-    write_cmos(0x8A);
-    //writing to port 71 here so write_cmos can't be used 
-    let mut cmos_write: Port<u8> = unsafe { Port::new(0x71)};
-    unsafe{cmos_write.write(((prev & 0xF0) | dividor))};
->>>>>>> 6cd8b7bf
+    unsafe{CMOS_WRITE_SETTINGS.lock().write(((prev & 0xF0)|dividor))};
 
     enable_interrupts();
     trace!("rtc rate frequency changed!");
